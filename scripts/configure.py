#
# Convenience script for NOS3 development
# Configures NOS3 based on mission and spacecraft XML files
#   Script assumes run from top level directory of NOS3 repo
#

import datetime
import os
import xml.etree.ElementTree as ET

# Parse mission configuration
mission_tree = ET.parse('./cfg/nos3-mission.xml')
mission_root = mission_tree.getroot()
mission_start_time = mission_root.find('start-time').text
print('  start-time:', mission_start_time)
mission_start_time_utc = datetime.datetime(2000, 1, 1, 12, 0) + datetime.timedelta(seconds=float(mission_start_time))
print('  start-time-utc:', mission_start_time_utc)

# FSW
fsw_str = 'fsw'
fsw_cfg = mission_root.find(fsw_str).text
print(' ', fsw_str, ':', fsw_cfg)
fsw_identified = 0

if (fsw_cfg == 'fprime'):
    fsw_identified = 1
    os.system('cp ./scripts/fsw_fprime_build.sh ./cfg/build/fsw_build.sh')
    os.system('cp ./scripts/fsw_fprime_launch.sh ./cfg/build/fsw_launch.sh')
    os.system('cp ./scripts/fprime.sh ./scripts/docker_launch.sh')
    os.system('cp ./scripts/fprime_build_fsw.sh ./scripts/docker_build_fsw.sh')

if (fsw_cfg == 'cfs'):
    fsw_identified = 1
    # os.system('cp ./scripts/fsw_fprime_build.sh ./cfg/build/fsw_build.sh')
    # os.system('cp ./scripts/fsw_fprime_launch.sh ./cfg/build/fsw_launch.sh')
    os.system('cp ./scripts/cfs_cosmos.sh ./scripts/docker_launch.sh')
    os.system('cp ./scripts/cfs_build_fsw.sh ./scripts/docker_build_fsw.sh')

if (fsw_identified == 0):
    print('Invalid FSW in configuration file!')
    print('Exiting due to error...')


# GSW
gsw_str = 'gsw'
gsw_cfg = mission_root.find(gsw_str).text
print(' ', gsw_str, ':', gsw_cfg)

gsw_identified = 0
if (gsw_cfg == 'openc3'):
    # Copy openc3 scripts into ./cfg/build
    gsw_identified = 1
    os.system('cp ./scripts/gsw_openc3_build.sh ./cfg/build/gsw_build.sh')
    os.system('cp ./scripts/gsw_openc3_launch.sh ./cfg/build/gsw_launch.sh')
if (gsw_cfg == 'cosmos'):
    # Copy cosmos scripts into ./cfg/build
    gsw_identified = 1
    os.system('cp ./scripts/gsw_cosmos_build.sh ./cfg/build/gsw_build.sh')
    os.system('cp ./scripts/gsw_cosmos_launch.sh ./cfg/build/gsw_launch.sh')
<<<<<<< HEAD
if (gsw_cfg == 'fprime'):
    gsw_identified = 1
    os.system('cp ./scripts/gsw_fprime_build.sh ./cfg/build/gsw_build.sh')
    os.system('cp ./scripts/gsw_fprime_launch.sh ./cfg/build/gsw_launch.sh')
    
=======
if (gsw_cfg == 'ait'):
    # Copy ait scripts into ./cfg/build
    gsw_identified = 1
    os.system('cp ./scripts/gsw_ait_build.sh ./cfg/build/gsw_build.sh')
    os.system('cp ./scripts/gsw_ait_launch.sh ./cfg/build/gsw_launch.sh')
>>>>>>> e5c9d78d
if (gsw_identified == 0):
    print('Invalid GSW in configuration file!')
    print('Exiting due to error...')

# Read number of spacecraft
mission_number_spacecraft = mission_root.find('number-spacecraft').text
print('  number-spacecraft:', mission_number_spacecraft)
num_sc = int(mission_number_spacecraft)

# Check number of spacecraft valid
spacecraft_cfg = []
if (num_sc < 1):
    print('Invalid number of spacecraft in configuration file!')
    print('Exiting due to error...')
else:
    # Iterate through spacecraft configurations
    for x in range(1, int(mission_number_spacecraft) + 1):
        sc_str = 'sc-' + str(x) + '-cfg'
        sc_cfg = mission_root.find(sc_str).text
        #print(' ', sc_str, ':', sc_cfg)
        spacecraft_cfg.append(sc_cfg)

        # Open spacecraft configuration
        sc_cfg_str = './cfg/' + sc_cfg
        sc_tree = ET.parse(sc_cfg_str)
        sc_root = sc_tree.getroot()

        # Parse spacecraft configuration
        sc_cf_en = sc_root.find('applications/cf/enable').text
        sc_ds_en = sc_root.find('applications/ds/enable').text
        sc_fm_en = sc_root.find('applications/fm/enable').text
        sc_lc_en = sc_root.find('applications/lc/enable').text
        sc_sc_en = sc_root.find('applications/sc/enable').text

        sc_adcs_en = sc_root.find('components/adcs/enable').text
        sc_cam_en = sc_root.find('components/cam/enable').text
        sc_css_en = sc_root.find('components/css/enable').text
        sc_eps_en = sc_root.find('components/eps/enable').text
        sc_fss_en = sc_root.find('components/fss/enable').text
        sc_gps_en = sc_root.find('components/gps/enable').text
        sc_imu_en = sc_root.find('components/imu/enable').text
        sc_mag_en = sc_root.find('components/mag/enable').text
        sc_radio_en = sc_root.find('components/radio/enable').text
        sc_rw_en = sc_root.find('components/rw/enable').text
        sc_sample_en = sc_root.find('components/sample/enable').text
        sc_st_en = sc_root.find('components/st/enable').text
        sc_syn_en = sc_root.find('components/syn/enable').text
        sc_torquer_en = sc_root.find('components/torquer/enable').text
        sc_thruster_en = sc_root.find('components/thruster/enable').text

        sc_gui_en = sc_root.find('gui/enable').text
        sc_orbit_tipoff_x = sc_root.find('orbit/tipoff_x').text
        sc_orbit_tipoff_y = sc_root.find('orbit/tipoff_y').text
        sc_orbit_tipoff_z = sc_root.find('orbit/tipoff_z').text

        ###
        ### Flight Software - Startup Script
        ###
        
        # Capture lines to be used if enabled in startup script
        with open('./cfg/nos3_defs/cpu1_cfe_es_startup.scr', 'r') as fp:
            lines = fp.readlines()
            
            # Initialize variables
            sc_startup_eof = 999
            cf_line = ""
            ds_line = ""
            fm_line = ""
            lc_line = ""
            sc_line = ""
            adcs_line = ""
            cam_line = ""
            css_line = ""
            eps_line = ""
            fss_line = ""
            gps_line = ""
            imu_line = ""
            mag_line = ""
            radio_line = ""
            rw_line = ""
            sample_line = ""
            st_line = ""
            syn_line = ""
            torquer_line = ""
            thruster_line = ""
            
            # Parse lines
            for line in lines:
                if line.find('!') != -1:
                    if (lines.index(line)) < sc_startup_eof:
                        sc_startup_eof = lines.index(line)
                if line.find('CF,') != -1:
                    if (sc_cf_en == 'true'):
                        cf_line = line
                if line.find('DS,') != -1:
                    if (sc_ds_en == 'true'):
                        ds_line = line
                if line.find('FM,') != -1:
                    if (sc_fm_en == 'true'):
                        fm_line = line
                if line.find('LC,') != -1:
                    if (sc_lc_en == 'true'):
                        lc_line = line
                if line.find('SC,') != -1:
                    if (sc_sc_en == 'true'):
                        sc_line = line
                if line.find('ADCS,') != -1:
                    if (sc_adcs_en == 'true'):
                        adcs_line = line
                if line.find('CAM,') != -1:
                    if (sc_cam_en == 'true'):
                        cam_line = line
                if line.find('CSS,') != -1:
                    if (sc_css_en == 'true'):
                        css_line = line
                if line.find('EPS,') != -1:
                    if (sc_eps_en == 'true'):
                        eps_line = line
                if line.find('FSS,') != -1:
                    if (sc_fss_en == 'true'):
                        fss_line = line
                if line.find('IMU,') != -1:
                    if (sc_imu_en == 'true'):
                        imu_line = line
                if line.find('MAG,') != -1:
                    if (sc_mag_en == 'true'):
                        mag_line = line
                if line.find('RADIO,') != -1:
                    if (sc_radio_en == 'true'):
                        radio_line = line
                if line.find('RW,') != -1:
                    if (sc_rw_en == 'true'):
                        rw_line = line
                if line.find('NAV,') != -1:
                    if (sc_gps_en == 'true'):
                        gps_line = line
                if line.find('SAMPLE,') != -1:
                    if (sc_sample_en == 'true'):
                        sample_line = line
                if line.find('ST,') != -1:
                    if (sc_st_en == 'true'):
                        st_line = line
                if line.find('SYN,') != -1:
                    if (sc_syn_en == 'true'):
                        syn_line = line
                if line.find('TORQUER,') != -1:
                    if (sc_torquer_en == 'true'):
                        torquer_line = line
                if line.find('THRUSTER,') != -1:
                    if (sc_thruster_en == 'true'):
                        thruster_line = line

        # Modify startup script per spacecraft configuration
        lines.insert(sc_startup_eof, "\n")
        lines.insert(sc_startup_eof, torquer_line)
        lines.insert(sc_startup_eof, thruster_line)
        lines.insert(sc_startup_eof, syn_line)
        lines.insert(sc_startup_eof, st_line)
        lines.insert(sc_startup_eof, sample_line)
        lines.insert(sc_startup_eof, rw_line)
        lines.insert(sc_startup_eof, radio_line)
        lines.insert(sc_startup_eof, mag_line)
        lines.insert(sc_startup_eof, imu_line)
        lines.insert(sc_startup_eof, gps_line)
        lines.insert(sc_startup_eof, fss_line)
        lines.insert(sc_startup_eof, eps_line)
        lines.insert(sc_startup_eof, css_line)
        lines.insert(sc_startup_eof, cam_line)
        lines.insert(sc_startup_eof, adcs_line)
        lines.insert(sc_startup_eof, sc_line)
        lines.insert(sc_startup_eof, lc_line)
        lines.insert(sc_startup_eof, fm_line)
        lines.insert(sc_startup_eof, ds_line)
        lines.insert(sc_startup_eof, cf_line)
                        
        # Write startup script file
        with open('./cfg/build/nos3_defs/cpu1_cfe_es_startup.scr', 'w') as fp:
            lines = "".join(lines)
            fp.write(lines)

        ###
        ### 42 - InOut Files
        ###

        # Inp_Sim.txt
        gui_index = 999
        date_index = 999
        time_index = 999
        with open('./cfg/InOut/Inp_Sim.txt', 'r') as fp:
            lines = fp.readlines()
            for line in lines:
                if line.find('Graphics Front End') != -1:
                    if (lines.index(line)) < gui_index:
                        gui_index = lines.index(line)
                if line.find('Date (UTC)') != -1:
                    if (lines.index(line)) < date_index:
                        date_index = lines.index(line)
                if line.find('Time (UTC)') != -1:
                    if (lines.index(line)) < time_index:
                        time_index = lines.index(line)

        if (sc_gui_en == 'false'):
            lines[gui_index] = 'FALSE                           !  Graphics Front End?\n'

        lines[date_index] = mission_start_time_utc.strftime('%m %d %Y') + '  !  Date (UTC) (Month, Day, Year)\n'
        lines[time_index] = mission_start_time_utc.strftime('%H %M %S') + '  !  Time (UTC) (Hr,Min,Sec)\n'

        with open('./cfg/build/InOut/Inp_Sim.txt', 'w') as fp:
            lines = "".join(lines)
            fp.write(lines)

        # SC_NOS3.txt
        tipoff_index = 999
        with open('./cfg/InOut/SC_NOS3.txt', 'r') as fp:
            lines = fp.readlines()
            for line in lines:
                if line.find('Ang Vel (deg/sec)') != -1:
                    if (lines.index(line)) < tipoff_index:
                        tipoff_index = lines.index(line)
        
        lines[tipoff_index] = sc_orbit_tipoff_x + ' ' + sc_orbit_tipoff_y + ' ' + sc_orbit_tipoff_z + '  ! Ang Vel (deg/sec)\n'

        with open('./cfg/build/InOut/SC_NOS3.txt', 'w') as fp:
            lines = "".join(lines)
            fp.write(lines)

        # Inp_IPC.txt
        css_index = 999
        fss_index = 999
        gps_index = 999
        imu_index = 999
        mag_index = 999
        rw0_to_index = 999
        rw0_from_index = 999
        rw1_to_index = 999
        rw1_from_index = 999
        rw2_to_index = 999
        rw2_from_index = 999
        #sample_index = 999
        st_index = 999
        torquer_index = 999
        thruster_index = 999

        with open('./cfg/InOut/Inp_IPC.txt', 'r') as fp:
            lines = fp.readlines()
            for line in lines:
                if line.find('CSS IPC') != -1:
                    if (lines.index(line)) < css_index:
                        css_index = lines.index(line) + 1
                if line.find('FSS IPC') != -1:
                    if (lines.index(line)) < fss_index:
                        fss_index = lines.index(line) + 1
                if line.find('GPS IPC') != -1:
                    if (lines.index(line)) < gps_index:
                        gps_index = lines.index(line) + 1
                if line.find('IMU IPC') != -1:
                    if (lines.index(line)) < imu_index:
                        imu_index = lines.index(line) + 1
                if line.find('MAG IPC') != -1:
                    if (lines.index(line)) < mag_index:
                        mag_index = lines.index(line) + 1
                if line.find('RW 0 to 42') != -1:
                    if (lines.index(line)) < rw0_to_index:
                        rw0_to_index = lines.index(line) + 1
                if line.find('RW 0 from 42') != -1:
                    if (lines.index(line)) < rw0_from_index:
                        rw0_from_index = lines.index(line) + 1
                if line.find('RW 1 to 42') != -1:
                    if (lines.index(line)) < rw1_to_index:
                        rw1_to_index = lines.index(line) + 1
                if line.find('RW 1 from 42') != -1:
                    if (lines.index(line)) < rw1_from_index:
                        rw1_from_index = lines.index(line) + 1
                if line.find('RW 2 to 42') != -1:
                    if (lines.index(line)) < rw2_to_index:
                        rw2_to_index = lines.index(line) + 1
                if line.find('RW 2 from 42') != -1:
                    if (lines.index(line)) < rw2_from_index:
                        rw2_from_index = lines.index(line) + 1
                #if line.find('Sample IPC') != -1:
                #    if (lines.index(line)) < sample_index:
                #        sample_index = lines.index(line) + 1
                if line.find('Star Tracker IPC') != -1:
                    if (lines.index(line)) < st_index:
                        st_index = lines.index(line) + 1
                if line.find('Torquer IPC') != -1:
                    if (lines.index(line)) < torquer_index:
                        torquer_index = lines.index(line) + 1
                if line.find('Thruster IPC') != -1:
                    if (lines.index(line)) < thruster_index:
                        thruster_index = lines.index(line) + 1
        
        ipc_off = 'OFF                                     ! IPC Mode (OFF,TX,RX,TXRX,ACS,WRITEFILE,READFILE)\n'
        if (sc_css_en != 'true'):
            lines[css_index] = ipc_off
        if (sc_fss_en != 'true'):
            lines[fss_index] = ipc_off
        if (sc_gps_en != 'true'):
            lines[gps_index] = ipc_off
        if (sc_imu_en != 'true'):
            lines[imu_index] = ipc_off
        if (sc_mag_en != 'true'):
            lines[mag_index] = ipc_off
        if (sc_rw_en != 'true'):
            lines[rw0_to_index] = ipc_off
            lines[rw0_from_index] = ipc_off
            lines[rw1_to_index] = ipc_off
            lines[rw1_from_index] = ipc_off
            lines[rw2_to_index] = ipc_off
            lines[rw2_from_index] = ipc_off
        #if (sc_sample_en != 'true'):
        #    lines[sample_index] = ipc_off
        if (sc_st_en != 'true'):
            lines[st_index] = ipc_off
        if (sc_torquer_en != 'true'):
            lines[torquer_index] = ipc_off
        if (sc_thruster_en != 'true'):
            lines[thruster_index] = ipc_off

        with open('./cfg/build/InOut/Inp_IPC.txt', 'w') as fp:
            lines = "".join(lines)
            fp.write(lines)

        ###
        ### Simulators - nos3-simulator.xml
        ###
        cam_index = 999
        css_index = 999
        eps_index = 999
        fss_index = 999
        gps_index = 999
        imu_index = 999
        mag_index = 999
        radio_index = 999
        rw0_index = 999
        rw1_index = 999
        rw2_index = 999
        sample_index = 999
        st_index = 999
        torquer_index = 999
        thruster_index = 999

        with open('./cfg/build/sims/nos3-simulator.xml', 'r') as fp:
            lines = fp.readlines()
            for line in lines:
                if line.find('camsim</name>') != -1:
                    if (lines.index(line)) < cam_index:
                        cam_index = lines.index(line) + 1
                if line.find('css_sim</name>') != -1:
                    if (lines.index(line)) < css_index:
                        css_index = lines.index(line) + 1
                if line.find('eps_sim</name>') != -1:
                    if (lines.index(line)) < eps_index:
                        eps_index = lines.index(line) + 1
                if line.find('fss_sim</name>') != -1:
                    if (lines.index(line)) < fss_index:
                        fss_index = lines.index(line) + 1
                if line.find('gps</name>') != -1:
                    if (lines.index(line)) < gps_index:
                        gps_index = lines.index(line) + 1
                if line.find('imu_sim</name>') != -1:
                    if (lines.index(line)) < imu_index:
                        imu_index = lines.index(line) + 1
                if line.find('mag_sim</name>') != -1:
                    if (lines.index(line)) < mag_index:
                        mag_index = lines.index(line) + 1
                if line.find('radio_sim</name>') != -1:
                    if (lines.index(line)) < radio_index:
                        radio_index = lines.index(line) + 1
                if line.find('reactionwheel-sim0</name>') != -1:
                    if (lines.index(line)) < rw0_index:
                        rw0_index = lines.index(line) + 1
                if line.find('reactionwheel-sim1</name>') != -1:
                    if (lines.index(line)) < rw1_index:
                        rw1_index = lines.index(line) + 1
                if line.find('reactionwheel-sim2</name>') != -1:
                    if (lines.index(line)) < rw2_index:
                        rw2_index = lines.index(line) + 1
                if line.find('sample_sim</name>') != -1:
                    if (lines.index(line)) < sample_index:
                        sample_index = lines.index(line) + 1
                if line.find('star_tracker_sim</name>') != -1:
                    if (lines.index(line)) < st_index:
                        st_index = lines.index(line) + 1
                if line.find('generic_torquer_sim</name>') != -1:
                    if (lines.index(line)) < torquer_index:
                        torquer_index = lines.index(line) + 1
                if line.find('generic_thruster_sim</name>') != -1:
                    if (lines.index(line)) < thruster_index:
                        thruster_index = lines.index(line) + 1

        sim_disabled = '            <active>false</active>\n'
        if (sc_cam_en != 'true'):
            lines[css_index] = sim_disabled
        if (sc_css_en != 'true'):
            lines[css_index] = sim_disabled
        if (sc_eps_en != 'true'):
            lines[css_index] = sim_disabled
        if (sc_fss_en != 'true'):
            lines[fss_index] = sim_disabled
        if (sc_gps_en != 'true'):
            lines[gps_index] = sim_disabled
        if (sc_imu_en != 'true'):
            lines[imu_index] = sim_disabled
        if (sc_mag_en != 'true'):
            lines[mag_index] = sim_disabled
        if (sc_radio_en != 'true'):
            lines[mag_index] = sim_disabled
        if (sc_rw_en != 'true'):
            lines[rw0_index] = sim_disabled
            lines[rw1_index] = sim_disabled
            lines[rw2_index] = sim_disabled
        if (sc_sample_en != 'true'):
            lines[sample_index] = sim_disabled
        if (sc_st_en != 'true'):
            lines[st_index] = sim_disabled
        if (sc_torquer_en != 'true'):
            lines[torquer_index] = sim_disabled
        if (sc_thruster_en != 'true'):
            lines[thruster_index] = sim_disabled

        with open('./cfg/build/sims/nos3-simulator.xml', 'w') as fp:
            lines = "".join(lines)
            fp.write(lines)<|MERGE_RESOLUTION|>--- conflicted
+++ resolved
@@ -57,19 +57,16 @@
     gsw_identified = 1
     os.system('cp ./scripts/gsw_cosmos_build.sh ./cfg/build/gsw_build.sh')
     os.system('cp ./scripts/gsw_cosmos_launch.sh ./cfg/build/gsw_launch.sh')
-<<<<<<< HEAD
 if (gsw_cfg == 'fprime'):
+    # Copy fprime scripts into ./cfg/build
     gsw_identified = 1
     os.system('cp ./scripts/gsw_fprime_build.sh ./cfg/build/gsw_build.sh')
     os.system('cp ./scripts/gsw_fprime_launch.sh ./cfg/build/gsw_launch.sh')
-    
-=======
 if (gsw_cfg == 'ait'):
     # Copy ait scripts into ./cfg/build
     gsw_identified = 1
     os.system('cp ./scripts/gsw_ait_build.sh ./cfg/build/gsw_build.sh')
     os.system('cp ./scripts/gsw_ait_launch.sh ./cfg/build/gsw_launch.sh')
->>>>>>> e5c9d78d
 if (gsw_identified == 0):
     print('Invalid GSW in configuration file!')
     print('Exiting due to error...')
