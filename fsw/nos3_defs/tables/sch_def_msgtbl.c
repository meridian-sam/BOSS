--- conflicted
+++ resolved
@@ -223,19 +223,12 @@
     /* command ID #59 */
   { { CFE_MAKE_BIG16(SCH_UNUSED_MID) } },
 
-<<<<<<< HEAD
     /* command ID #60 - FSS HK */
   { { CFE_MAKE_BIG16(GENERIC_FSS_REQ_HK_MID),  CFE_MAKE_BIG16(0xC000), CFE_MAKE_BIG16(0x0001), CFE_MAKE_BIG16(0x0000) } },
     /* command ID #61 - FSS Data */
   { { CFE_MAKE_BIG16(GENERIC_FSS_REQ_HK_MID),  CFE_MAKE_BIG16(0xC000), CFE_MAKE_BIG16(0x0001), CFE_MAKE_BIG16(0x0100) } },
-=======
-    /* command ID #60 */
+    /* command ID #62 */
   { { CFE_MAKE_BIG16(GENERIC_TORQUER_REQ_HK_MID),  CFE_MAKE_BIG16(0xC000), CFE_MAKE_BIG16(0x0001), CFE_MAKE_BIG16(0x0000) } },
-    /* command ID #61 */
-  { { CFE_MAKE_BIG16(SCH_UNUSED_MID) } },
->>>>>>> 4a60af5d
-    /* command ID #62 */
-  { { CFE_MAKE_BIG16(SCH_UNUSED_MID) } },
     /* command ID #63 */
   { { CFE_MAKE_BIG16(SCH_UNUSED_MID) } },
     /* command ID #64 */
