CFE_LIB, /cf/cfs_lib.so,                CFS_LibInit,              CFS_LIB,          0,  0,     0x0, 0;
CFE_LIB, /cf/hwlib.so,                  hwlib_Init,               HW_LIB,           0,  0,     0x0, 0;
CFE_LIB, /cf/io_lib.so,                 IO_LibInit,               IO_LIB,           0,  0,     0x0, 0;

CFE_APP, /cf/sch.so,                    SCH_AppMain,              SCH,              40, 8192,  0x0, 0;
CFE_APP, /cf/ci_lab.so,                 CI_Lab_AppMain,           CI_LAB,           90, 8192, 0x0, 0;
CFE_APP, /cf/to_lab.so,                 TO_Lab_AppMain,           TO_LAB,           90, 8192, 0x0, 0;

CFE_APP, /cf/ci.so,                     CI_AppMain,               CI,               40, 16384, 0x0, 0;
CFE_APP, /cf/to.so,                     TO_AppMain,               TO,               40, 16384, 0x0, 0;

CFE_APP, /cf/cf.so,                     CF_AppMain,               CF,               50, 16384, 0x0, 0;
CFE_APP, /cf/ds.so,                     DS_AppMain,               DS,               50, 16384, 0x0, 0;
CFE_APP, /cf/fm.so,                     FM_AppMain,               FM,               50, 16384, 0x0, 0;
CFE_APP, /cf/lc.so,                     LC_AppMain,               LC,               50, 16384, 0x0, 0;
CFE_APP, /cf/sc.so,                     SC_AppMain,               SC,               50, 16384, 0x0, 0;

CFE_APP, /cf/arducam.so,                arducam_AppMain,          CAM,              60, 8192,  0x0, 0;
<<<<<<< HEAD
CFE_APP, /cf/generic_fss.so,            GENERIC_FSS_AppMain,      FSS,              60, 8192,  0x0, 0;
=======
CFE_APP, /cf/generic_css.so,            GENERIC_CSS_AppMain,      CSS,              60, 8192,  0x0, 0;
>>>>>>> 69f5fb4d
CFE_APP, /cf/generic_rw.so,             GENERIC_RW_AppMain,       RW,               60, 8192,  0x0, 0;
CFE_APP, /cf/novatel_oem615.so,         novatel_oem615_AppMain,   NAV,              60, 8192,  0x0, 0;
CFE_APP, /cf/sample.so,                 SAMPLE_AppMain,           SAMPLE,           60, 8192,  0x0, 0;

!
!  ** The software will not try to parse anything after the first '!' character it sees. **
!
! CFE_APP, /cf/clyde_eps.so,        clyde_eps_AppMain,        EPS,              71, 8192,  0x0, 0;
! CFE_APP, /cf/cs.so,               CS_AppMain,               CS,               55, 16384, 0x0, 0;
! CFE_APP, /cf/hk.so,               HK_AppMain,               HK,               63, 16384, 0x0, 0;
! CFE_APP, /cf/hs.so,               HS_AppMain,               HS,               56, 16384, 0x0, 0;
! CFE_APP, /cf/sbn.so,              SBN_AppMain,              SBN,              63, 16384, 0x0, 0;
! CFE_APP, /cf/md.so,               MD_AppMain,               MD,               60, 16384, 0x0, 0;
! CFE_APP, /cf/mm.so,               MM_AppMain,               MM,               61, 16384, 0x0, 0;
!
! CFE_APP, /cf/ci_lab.so,           CI_Lab_AppMain,           CI_LAB_APP,       50, 8192,  0x0, 0;
! CFE_LIB, /cf/sample_lib.so,       SAMPLE_LibInit,           SAMPLE_LIB,       0,  0,     0x0, 0;
! CFE_APP, /cf/sample_app.so,       SAMPLE_AppMain,           SAMPLE_APP,       51, 16384, 0x0, 0;
! CFE_APP, /cf/to_lab.so,           TO_Lab_AppMain,           TO_LAB_APP,       50, 8192,  0x0, 0;
!
! Startup script fields:
! 1. Object Type      -- CFE_APP for an Application, or CFE_LIB for a library.
! 2. Path/Filename    -- This is a cFE Virtual filename, not a vxWorks device/pathname
! 3. Entry Point      -- This is the "main" function for Apps.
! 4. CFE Name         -- The cFE name for the the APP or Library
! 5. Priority         -- This is the Priority of the App, not used for Library
! 6. Stack Size       -- This is the Stack size for the App, not used for the Library
! 7. Load Address     -- This is the Optional Load Address for the App or Library. Currently not implemented
!                        so keep it at 0x0.
! 8. Exception Action -- This is the Action the cFE should take if the App has an exception.
!                        0        = Just restart the Application 
!                        Non-Zero = Do a cFE Processor Reset
!
! Other  Notes:
! 1. The software will not try to parse anything after the first '!' character it sees. That
!    is the End of File marker.
! 2. Common Application file extensions: 
!    Linux = .so  ( ci.so )
!    OS X  = .bundle  ( ci.bundle )
!    Cygwin = .dll ( ci.dll )
!    vxWorks = .o ( ci.o )
!    RTEMS with S-record Loader = .s3r ( ci.s3r )
!    RTEMS with CEXP Loader = .o ( ci.o )<|MERGE_RESOLUTION|>--- conflicted
+++ resolved
@@ -16,11 +16,8 @@
 CFE_APP, /cf/sc.so,                     SC_AppMain,               SC,               50, 16384, 0x0, 0;
 
 CFE_APP, /cf/arducam.so,                arducam_AppMain,          CAM,              60, 8192,  0x0, 0;
-<<<<<<< HEAD
+CFE_APP, /cf/generic_css.so,            GENERIC_CSS_AppMain,      CSS,              60, 8192,  0x0, 0;
 CFE_APP, /cf/generic_fss.so,            GENERIC_FSS_AppMain,      FSS,              60, 8192,  0x0, 0;
-=======
-CFE_APP, /cf/generic_css.so,            GENERIC_CSS_AppMain,      CSS,              60, 8192,  0x0, 0;
->>>>>>> 69f5fb4d
 CFE_APP, /cf/generic_rw.so,             GENERIC_RW_AppMain,       RW,               60, 8192,  0x0, 0;
 CFE_APP, /cf/novatel_oem615.so,         novatel_oem615_AppMain,   NAV,              60, 8192,  0x0, 0;
 CFE_APP, /cf/sample.so,                 SAMPLE_AppMain,           SAMPLE,           60, 8192,  0x0, 0;
