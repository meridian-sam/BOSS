--- conflicted
+++ resolved
@@ -116,16 +116,11 @@
         generic_css
         generic_eps
         generic_fss
-<<<<<<< HEAD
         generic_imu
+        generic_mag
         generic_reaction_wheel
         generic_radio
         generic_torquer
-=======
-        generic_mag
-        generic_reaction_wheel
-	    generic_torquer
->>>>>>> a07d6c2d
         novatel_oem615
         sample
 )
