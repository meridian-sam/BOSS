--- conflicted
+++ resolved
@@ -50,23 +50,6 @@
 gnome-terminal --tab --title="NOS Engine Server"  -- /usr/bin/nos_engine_server_standalone -f $SIM_BIN/nos_engine_server_config.json
 gnome-terminal --tab --title="NOS Time Driver"    -- $SIM_BIN/nos3-single-simulator time
 gnome-terminal --tab --title="NOS STDIO Terminal" -- $SIM_BIN/nos3-single-simulator stdio-terminal
-<<<<<<< HEAD
-gnome-terminal --tab --title="NOS UDP Terminal" -- $SIM_BIN/nos3-single-simulator udp-terminal
-gnome-terminal --tab --title='CAM Sim' -- $SIM_BIN/nos3-cam-simulator
-gnome-terminal --tab --title='CSS Sim' -- $SIM_BIN/nos3-generic-css-simulator
-gnome-terminal --tab --title='EPS Sim' -- $SIM_BIN/nos3-generic-eps-simulator
-gnome-terminal --tab --title="FSS Sim" -- $SIM_BIN/nos3-single-simulator generic-fss-sim
-gnome-terminal --tab --title='GPS Sim' -- $SIM_BIN/nos3-gps-simulator
-gnome-terminal --tab --title='IMU Sim' -- $SIM_BIN/nos3-generic-imu-simulator
-gnome-terminal --tab --title='MAG Sim' -- $SIM_BIN/nos3-generic-mag-simulator
-gnome-terminal --tab --title='Radio Sim' -- $SIM_BIN/nos3-generic-radio-simulator
-gnome-terminal --tab --title='RW 0 Sim' -- $SIM_BIN/nos3-single-simulator generic-reactionwheel-sim0
-gnome-terminal --tab --title='RW 1 Sim' -- $SIM_BIN/nos3-single-simulator generic-reactionwheel-sim1
-gnome-terminal --tab --title='RW 2 Sim' -- $SIM_BIN/nos3-single-simulator generic-reactionwheel-sim2
-gnome-terminal --tab --title='Sample Sim' -- $SIM_BIN/nos3-sample-simulator
-gnome-terminal --tab --title='Torquer Sim' -- $SIM_BIN/nos3-generic-torquer-simulator
-gnome-terminal --tab --title="42 Truth Sim" -- $SIM_BIN/nos3-single-simulator truth42sim
-=======
 gnome-terminal --tab --title="NOS UDP Terminal"   -- $SIM_BIN/nos3-single-simulator udp-terminal
 gnome-terminal --tab --title="42 Truth Sim"       -- $SIM_BIN/nos3-single-simulator truth42sim
 gnome-terminal --tab --title='CAM Sim'            -- $SIM_BIN/nos3-single-simulator camsim
@@ -76,11 +59,12 @@
 gnome-terminal --tab --title='IMU Sim'            -- $SIM_BIN/nos3-single-simulator generic_imu_sim
 gnome-terminal --tab --title='MAG Sim'            -- $SIM_BIN/nos3-single-simulator generic_mag_sim
 gnome-terminal --tab --title='Radio Sim'          -- $SIM_BIN/nos3-single-simulator generic_radio_sim
-gnome-terminal --tab --title='RW Sim'             -- $SIM_BIN/nos3-single-simulator generic-reactionwheel-sim
+gnome-terminal --tab --title='RW 0 Sim'           -- $SIM_BIN/nos3-single-simulator generic-reactionwheel-sim0
+gnome-terminal --tab --title='RW 1 Sim'           -- $SIM_BIN/nos3-single-simulator generic-reactionwheel-sim1
+gnome-terminal --tab --title='RW 2 Sim'           -- $SIM_BIN/nos3-single-simulator generic-reactionwheel-sim2
 gnome-terminal --tab --title='Torquer Sim'        -- $SIM_BIN/nos3-single-simulator generic_torquer_sim
 gnome-terminal --tab --title='GPS Sim'            -- $SIM_BIN/nos3-single-simulator gps
 gnome-terminal --tab --title='Sample Sim'         -- $SIM_BIN/nos3-single-simulator sample_sim
->>>>>>> a8bfd072
 
 echo "CryptoLib..."
 mkdir $BASE_DIR/components/cryptolib/build/
