--- conflicted
+++ resolved
@@ -128,7 +128,6 @@
 	path = components/syn
 	url = https://github.com/nasa-itc/syn.git
 	branch = main
-<<<<<<< HEAD
 [submodule "gsw/ait"]
 	path = gsw/ait
 	url = https://github.com/sphinxdefense/gsw-ait.git
@@ -137,8 +136,6 @@
 	path = gsw/ttc-command
 	url = https://github.com/sphinxdefense/ttc-command
 	branch = main
-=======
 [submodule "components/generic_thruster"]
 	path = components/generic_thruster
-	url = https://github.com/nasa-itc/generic_thruster.git
->>>>>>> 4d653f2a
+	url = https://github.com/nasa-itc/generic_thruster.git