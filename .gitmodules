--- conflicted
+++ resolved
@@ -101,16 +101,13 @@
 	path = fsw/apps/fm
 	url = https://github.com/nasa-itc/FM.git
 	branch = nos3-main
-<<<<<<< HEAD
 [submodule "components/generic_fss"]
 	path = components/generic_fss
 	url = https://github.com/nasa-itc/generic_fss
 [submodule "components/generic_css"]
 	path = components/generic_css
-	url = https://github.com:nasa-itc/generic_css.git
-=======
+	url = https://github.com/nasa-itc/generic_css.git
 [submodule "components/generic_eps"]
 	path = components/generic_eps
 	url = https://github.com/nasa-itc/generic_eps.git
-	branch = main
->>>>>>> 7e3fd1ef
+	branch = main