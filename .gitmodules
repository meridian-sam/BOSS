[submodule "fsw/apps/ci"]
	path = fsw/apps/ci
	url = https://github.com/nasa-itc/CFS_CI.git
[submodule "fsw/apps/to"]
	path = fsw/apps/to
	url = https://github.com/nasa-itc/CFS_TO.git
[submodule "fsw/apps/io_lib"]
	path = fsw/apps/io_lib
	url = https://github.com/nasa-itc/CFS_IO_LIB.git
[submodule "fsw/cfe"]
	path = fsw/cfe
	url = https://github.com/nasa-itc/cFE.git
[submodule "fsw/osal"]
	path = fsw/osal
	url = https://github.com/nasa-itc/osal.git
[submodule "fsw/psp"]
	path = fsw/psp
	url = https://github.com/nasa-itc/PSP.git
[submodule "fsw/tools/elf2cfetbl"]
	path = fsw/tools/elf2cfetbl
	url = https://github.com/nasa-itc/elf2cfetbl.git
[submodule "fsw/apps/sch"]
	path = fsw/apps/sch
	url = https://github.com/nasa-itc/SCH.git
[submodule "fsw/apps/sc"]
	path = fsw/apps/sc
	url = https://github.com/nasa-itc/SC.git
[submodule "fsw/apps/cf"]
	path = fsw/apps/cf
	url = https://github.com/nasa-itc/CF.git
[submodule "fsw/apps/hk"]
	path = fsw/apps/hk
	url = https://github.com/nasa-itc/HK.git
[submodule "fsw/apps/cfs_lib"]
	path = fsw/apps/cfs_lib
	url = https://github.com/nasa-itc/cfs_lib.git
[submodule "fsw/apps/lc"]
	path = fsw/apps/lc
	url = https://github.com/nasa-itc/LC.git
[submodule "fsw/apps/hs"]
	path = fsw/apps/hs
	url = https://github.com/nasa-itc/HS.git
[submodule "sims/nos_time_driver"]
	path = sims/nos_time_driver
	url = https://github.com/nasa-itc/nos_time_driver.git
[submodule "sims/sim_common"]
	path = sims/sim_common
	url = https://github.com/nasa-itc/sim_common.git
[submodule "sims/sim_terminal"]
	path = sims/sim_terminal
	url = https://github.com/nasa-itc/sim_terminal.git
[submodule "gsw/ait"]
	path = gsw/ait
	url = https://github.com/nasa-itc/gsw-ait.git
[submodule "gsw/OrbitInviewPowerPrediction"]
	path = gsw/OrbitInviewPowerPrediction
	url = https://github.com/nasa-itc/OrbitInviewPowerPrediction.git
[submodule "gsw/cosmos"]
	path = gsw/cosmos
	url = https://github.com/nasa-itc/gsw-cosmos.git
[submodule "sims/truth_42_sim"]
	path = sims/truth_42_sim
	url = https://github.com/nasa-itc/truth_42_sim.git
[submodule "fsw/apps/ci_lab"]
	path = fsw/apps/ci_lab
	url = https://github.com/nasa-itc/ci_lab.git
	branch = nos3-main
[submodule "fsw/apps/to_lab"]
	path = fsw/apps/to_lab
	url = https://github.com/nasa-itc/to_lab.git
	branch = nos3-main
[submodule "fsw/apps/hwlib"]
	path = fsw/apps/hwlib
	url = https://github.com/nasa-itc/hwlib.git
	branch = master
[submodule "components/arducam"]
	path = components/arducam
	url = https://github.com/nasa-itc/arducam.git
	branch = master
[submodule "components/generic_reaction_wheel"]
	path = components/generic_reaction_wheel
	url = https://github.com/nasa-itc/generic_reaction_wheel.git
	branch = master
[submodule "components/sample"]
	path = components/sample
	url = https://github.com/nasa-itc/sample.git
	branch = master
[submodule "components/novatel_oem615"]
	path = components/novatel_oem615
	url = https://github.com/nasa-itc/novatel_oem615.git
	branch = master
[submodule "components/template"]
	path = components/template
	url = https://github.com/nasa-itc/component_template.git
	branch = main
[submodule "fsw/apps/ds"]
	path = fsw/apps/ds
	url = https://github.com/nasa-itc/DS.git
	branch = nos3-main
[submodule "fsw/apps/fm"]
	path = fsw/apps/fm
	url = https://github.com/nasa-itc/FM.git
	branch = nos3-main
[submodule "components/generic_fss"]
	path = components/generic_fss
	url = https://github.com/nasa-itc/generic_fss.git
[submodule "components/generic_css"]
	path = components/generic_css
	url = https://github.com/nasa-itc/generic_css.git
[submodule "components/generic_eps"]
	path = components/generic_eps
	url = https://github.com/nasa-itc/generic_eps.git
[submodule "components/generic_torquer"]
	path = components/generic_torquer
	url = https://github.com/nasa-itc/generic_torquer.git
	branch = main
[submodule "components/generic_mag"]
	path = components/generic_mag
<<<<<<< HEAD
	url = https://github.com/nasa-itc/generic_magnetometer.git
=======
	url = https://github.com/nasa-itc/generic_magnetometer.git
	branch = main
>>>>>>> 1027604b
<|MERGE_RESOLUTION|>--- conflicted
+++ resolved
@@ -116,9 +116,5 @@
 	branch = main
 [submodule "components/generic_mag"]
 	path = components/generic_mag
-<<<<<<< HEAD
 	url = https://github.com/nasa-itc/generic_magnetometer.git
-=======
-	url = https://github.com/nasa-itc/generic_magnetometer.git
-	branch = main
->>>>>>> 1027604b
+	branch = main