<nos3-configuration>
    <!-- Simulator Configuration File -->
    <!-- Configuration is in XML format -->
    <common>
        <log-config-file>sim_log_config.xml</log-config-file>
        <!-- https://nsidc.org/data/icesat/glas-date-conversion-tool/date_convert/​ -->
        <!-- 533156400.0 UTC = 11/23/2016 07:00:00.00 UTC -->
        <!-- 552110400.0 UTC = 06/30/2017 16:00:00.00 UTC -->
        <!-- 814048200.0 UTC = 10/18/2025 08:30:00.00 UTC -->
        <absolute-start-time>814048200.0</absolute-start-time>
        <sim-microseconds-per-tick>10000</sim-microseconds-per-tick>
		<real-microseconds-per-tick>10000</real-microseconds-per-tick>
        <nos-connection-string>tcp://nos_engine_server:12001</nos-connection-string>
    </common>

    <simulators>
        <simulator>
            <name>time</name>
            <active>true</active>
            <library>libnos_time_driver.so</library>
            <hardware-model>
                <type>TimeDriver</type>
                <connections>
                    <connection>
                        <type>time</type>
                        <nos-connection-string-override>tcp://sc_1_nos_engine_server:12001</nos-connection-string-override>
                        <bus-name>command</bus-name>
                        <node-name>sc1-time-driver</node-name>
                    </connection>                    
                    <connection>
                        <type>command</type>
                        <bus-name>command</bus-name>
                        <node-name>time-command</node-name>
                    </connection>
                </connections>
            </hardware-model>
        </simulator>

        <simulator>
            <name>stdio-terminal</name>
            <active>true</active>
            <library>libsim_terminal.so</library>
            <hardware-model>
                <type>SimTerminal</type>
                <terminal>
                    <type>STDIO</type> <!-- type = STDIO, UDP -->
                    <udp-port>5555</udp-port>
                    <suppress-output>false</suppress-output> <!-- should output from bus be sent back to STDOUT/UDP client? -->
                </terminal>
                <other-nos-connections>
                    <!-- <nos-connection>
                        <name>sc1</name>
                        <connection-string>tcp://10.10.10.101:12001</connection-string>
                    </nos-connection>
                    <nos-connection>
                        <name>sc2</name>
                        <connection-string>tcp://10.10.10.102:12001</connection-string>
                    </nos-connection> -->
                </other-nos-connections>
                <bus>
                    <name>command</name>
                    <type>command</type> <!-- type = COMMAND, I2C, SPI, UART, CAN -->
                </bus>
                <terminal-node-name>stdio-terminal</terminal-node-name>
                <other-node-name>sample-command</other-node-name>
                <input-mode>ASCII</input-mode> <!-- HEX or ASCII -->
                <output-mode>ASCII</output-mode> <!-- HEX or ASCII -->
                <startup-commands>
                <!--    <command>SET SIMBUS can_0</command>
                    <command>SET SIMBUSTYPE CAN</command>
                    <command>SET SIMNODE 20</command> -->
                </startup-commands>
            </hardware-model>
        </simulator>

        <simulator>
            <name>udp-terminal</name>
            <active>true</active>
            <library>libsim_terminal.so</library>
            <hardware-model>
                <type>SimTerminal</type>
                <terminal>
                    <type>UDP</type> <!-- type = STDIO, UDP -->
                    <udp-port>5556</udp-port>
                    <suppress-output>false</suppress-output> <!-- should output from bus be sent back to STDOUT/UDP client? -->
                </terminal>
                <other-nos-connections>
                    <!-- <nos-connection>
                        <name>sc1</name>
                        <connection-string>tcp://10.10.10.101:12001</connection-string>
                    </nos-connection>
                    <nos-connection>
                        <name>sc2</name>
                        <connection-string>tcp://10.10.10.102:12001</connection-string>
                    </nos-connection> -->
                </other-nos-connections>
                <bus>
                    <name>command</name>
                    <type>command</type> <!-- type = COMMAND, I2C, SPI, UART, CAN -->
                </bus>
                <terminal-node-name>udp-terminal</terminal-node-name>
                <other-node-name>sample-command</other-node-name>
                <input-mode>ASCII</input-mode> <!-- HEX or ASCII -->
                <output-mode>ASCII</output-mode> <!-- HEX or ASCII -->
                <startup-commands>
                <!--    <command>SET SIMBUS can_0</command>
                    <command>SET SIMBUSTYPE CAN</command>
                    <command>SET SIMNODE 20</command> -->
                </startup-commands>
            </hardware-model>
        </simulator>

        <!--                      -->
        <!-- Component Simulators -->
        <!--                      -->

        <simulator>
            <name>sample_sim</name>
            <active>true</active>
            <library>libsample_sim.so</library>
            <hardware-model>
                <type>SAMPLE</type>
                <connections>
                    <connection><type>command</type>
                        <bus-name>command</bus-name>
                        <node-name>sample-command</node-name>
                    </connection>
                    <connection><type>usart</type>
                        <bus-name>usart_16</bus-name>
                        <node-port>16</node-port>
                    </connection>
                </connections>
                <data-provider>
                    <type>SAMPLE_PROVIDER</type>
<<<<<<< HEAD
=======
                    <!-- 
                    <type>SAMPLE_42_PROVIDER</type>
>>>>>>> 5ec004cb
                    <hostname>fortytwo</hostname>
                    <port>4242</port>
                    <max-connection-attempts>30</max-connection-attempts>
                    <retry-wait-seconds>1</retry-wait-seconds>
                    <spacecraft>0</spacecraft>
                    -->
                </data-provider>
            </hardware-model>
        </simulator>

        <simulator>
            <name>gps</name>
            <active>true</active>
            <library>libgps_sim.so</library>
            <hardware-model>
                <type>OEM615</type>
                <connections>
                    <!-- <connection><type>command</type><bus-name>command</bus-name><node-name>gps-command</node-name></connection> -->
                    <connection><type>usart</type>
                        <bus-name>usart_1</bus-name>
                        <node-port>1</node-port>
                    </connection>
                </connections>
                <data-provider>               
                    <type>GPS42SOCKET</type>
                    <hostname>fortytwo</hostname>
                    <port>4245</port>
                   <max-connection-attempts>30</max-connection-attempts>
                    <retry-wait-seconds>1</retry-wait-seconds>
                    <spacecraft>0</spacecraft>
                    <GPS>0</GPS>
                    <leap-seconds>37</leap-seconds>
                </data-provider>               
                <!-- <data-provider>               
                    <type>GPSFILE</type>
                    <filename>gps_data.42</filename>
                </data-provider> -->
            </hardware-model>
        </simulator>

        <simulator>
            <name>camsim</name>
            <active>true</active>
            <library>libcam_sim.so</library>
            <hardware-model>
                <type>ARDUCAM_OV5640</type>
                <connections>
                    <connection><type>command</type><bus-name>command</bus-name><node-name>cam-command-node</node-name></connection>
                </connections>
                <!-- <stream_data>true</stream_data> -->
                <i2c>
                    <address>60</address>
                    <bus>i2c_2</bus>
                </i2c>
                <spi>
                    <bus>spi_0</bus>
                    <chip_select>0</chip_select>
                </spi>
            </hardware-model>
        </simulator>

        <simulator>
            <name>generic_eps_sim</name>
            <active>true</active>
            <library>libgeneric_eps_sim.so</library>
            <hardware-model>
                <type>GENERIC_EPS</type>
                <connections>
                    <connection>
                        <type>command</type>
                        <bus-name>command</bus-name>
                        <node-name>eps-command</node-name>
                    </connection>
                    <connection>
                        <type>i2c</type>
                        <bus-name>i2c_1</bus-name>
                        <bus-address>0x2B</bus-address>
                        <node-port>10</node-port>
                    </connection>
                </connections>
                <!-- <data-provider>
                    <type>GENERIC_EPS_PROVIDER</type>
                </data-provider> -->
                <data-provider>
                    <type>GENERIC_EPS_42_PROVIDER</type>
                    <hostname>fortytwo</hostname>
                    <port>4283</port>
                    <max-connection-attempts>30</max-connection-attempts>
                    <retry-wait-seconds>1</retry-wait-seconds>
                    <spacecraft>0</spacecraft>
                </data-provider>
                <physical>
                    <bus>
                        <battery-voltage>24.0</battery-voltage>
                        <battery-temperature>30.0</battery-temperature>
                        <solar-array-voltage>32.0</solar-array-voltage>
                        <solar-array-temperature>80.0</solar-array-temperature>
                    </bus>
                    <switch-0>
                        <node-name>sample-command</node-name>
                        <voltage>1.23</voltage>
                        <current>4.56</current>
                        <hex-status>00AA</hex-status>
                    </switch-0>
                    <switch-1>
                        <node-name>star-tracker-command</node-name>
                        <voltage>3.30</voltage>
                        <current>0.25</current>
                        <hex-status>00AA</hex-status>
                    </switch-1>
                    <switch-2>
                        <node-name>unknown-sim-command-node</node-name>
                        <voltage>3.30</voltage>
                        <current>0.25</current>
                        <hex-status>0000</hex-status>
                    </switch-2>
                    <switch-3>
                        <node-name>unknown-sim-command-node</node-name>
                        <voltage>3.30</voltage>
                        <current>0.25</current>
                        <hex-status>0000</hex-status>
                    </switch-3>
                    <switch-4>
                        <node-name>unknown-sim-command-node</node-name>
                        <voltage>3.30</voltage>
                        <current>0.25</current>
                        <hex-status>0000</hex-status>
                    </switch-4>
                    <switch-5>
                        <node-name>unknown-sim-command-node</node-name>
                        <voltage>3.30</voltage>
                        <current>0.25</current>
                        <hex-status>0000</hex-status>
                    </switch-5>
                    <switch-6>
                        <node-name>unknown-sim-command-node</node-name>
                        <voltage>3.30</voltage>
                        <current>0.25</current>
                        <hex-status>0000</hex-status>
                    </switch-6>
                    <switch-7>
                        <node-name>unknown-sim-command-node</node-name>
                        <voltage>12.00</voltage>
                        <current>1.23</current>
                        <hex-status>00AA</hex-status>
                    </switch-7>
                </physical>
            </hardware-model>
        </simulator>

        <simulator>
            <name>generic-reactionwheel-sim0</name>
            <active>true</active>
            <library>libgeneric_rw_sim.so</library>
            <hardware-model>
                <type>GENERICREACTIONWHEELHARDWARE</type>
                <connections>
                    <connection><type>command</type><bus-name>command</bus-name><node-name>rw0-command</node-name></connection>
                    <connection><type>usart</type>
                        <bus-name>usart_2</bus-name>
                        <node-port>2</node-port>
                    </connection>
                </connections>
                <data-provider>               
                    <type>GENERICRWSIMDATA42SOCKETPROVIDER</type>
                    <hostname>fortytwo</hostname>
                    <port>4277</port>
                    <command-port>4278</command-port>
                    <max-connection-attempts>30</max-connection-attempts>
                    <retry-wait-seconds>1</retry-wait-seconds>
                    <spacecraft>0</spacecraft>
                    <reactionwheel>0</reactionwheel>
                </data-provider>               
            </hardware-model>
        </simulator>

        <simulator>
            <name>generic-reactionwheel-sim1</name>
            <active>true</active>
            <library>libgeneric_rw_sim.so</library>
            <hardware-model>
                <type>GENERICREACTIONWHEELHARDWARE</type>
                <connections>
                    <connection><type>command</type><bus-name>command</bus-name><node-name>rw1-command</node-name></connection>
                    <connection><type>usart</type>
                        <bus-name>usart_3</bus-name>
                        <node-port>3</node-port>
                    </connection>
                </connections>
                <data-provider>               
                    <type>GENERICRWSIMDATA42SOCKETPROVIDER</type>
                    <hostname>fortytwo</hostname>
                    <port>4377</port>
                    <command-port>4378</command-port>
                    <max-connection-attempts>30</max-connection-attempts>
                    <retry-wait-seconds>1</retry-wait-seconds>
                    <spacecraft>0</spacecraft>
                    <reactionwheel>1</reactionwheel>
                </data-provider>               
            </hardware-model>
        </simulator>

        <simulator>
            <name>generic-reactionwheel-sim2</name>
            <active>true</active>
            <library>libgeneric_rw_sim.so</library>
            <hardware-model>
                <type>GENERICREACTIONWHEELHARDWARE</type>
                <connections>
                    <connection><type>command</type><bus-name>command</bus-name><node-name>rw2-command</node-name></connection>
                    <connection><type>usart</type>
                        <bus-name>usart_4</bus-name>
                        <node-port>4</node-port>
                    </connection>
                </connections>
                <data-provider>               
                    <type>GENERICRWSIMDATA42SOCKETPROVIDER</type>
                    <hostname>fortytwo</hostname>
                    <port>4477</port>
                    <command-port>4478</command-port>
                    <max-connection-attempts>30</max-connection-attempts>
                    <retry-wait-seconds>1</retry-wait-seconds>
                    <spacecraft>0</spacecraft>
                    <reactionwheel>2</reactionwheel>
                </data-provider>               
            </hardware-model>
        </simulator>

        <simulator>
            <name>generic_css_sim</name>
            <active>true</active>
            <library>libgeneric_css_sim.so</library>
            <hardware-model>
                <type>GENERIC_CSS</type>
                <connections>
                    <connection>
                        <type>command</type>
                        <bus-name>command</bus-name>
                        <node-name>css-command</node-name>
                    </connection>
                </connections>
                <data-provider>               
                    <type>GENERIC_CSS_42_PROVIDER</type>
                    <hostname>fortytwo</hostname>
                    <port>4227</port>
                    <max-connection-attempts>30</max-connection-attempts>
                    <retry-wait-seconds>1</retry-wait-seconds>
                    <spacecraft>0</spacecraft>
                    <42-css-scale-factor>1.0</42-css-scale-factor>
                </data-provider>   
                <i2c>
                    <address>64</address>
                    <bus>i2c_2</bus>
                </i2c>
            </hardware-model>
        </simulator>

        <simulator>
            <name>generic_torquer_sim</name>
            <active>true</active>
            <library>libgeneric_torquer_sim.so</library>
            <hardware-model>
                <type>GENERIC_TORQUER</type>
                <connections>
                    <connection>
                        <type>command</type>
                        <bus-name>command</bus-name>
                        <node-name>torquer-command</node-name>
                    </connection>
                </connections>
                <data-provider>
                    <type>GENERIC_TORQUER_42_PROVIDER</type>
                    <hostname>fortytwo</hostname>
                    <command-port>4279</command-port>
                    <max-connection-attempts>30</max-connection-attempts>
                    <retry-wait-seconds>1</retry-wait-seconds>
                </data-provider>
                <params>
                    <num-mtbs>3</num-mtbs>
                <!-- Parameters from 42 file -->
                    <!-- MTB Saturation (A-m^2) -->
                    <max-trq-mtb-0>1.42</max-trq-mtb-0>
                    <max-trq-mtb-1>1.42</max-trq-mtb-1>
                    <max-trq-mtb-2>1.42</max-trq-mtb-2>
                </params>
            </hardware-model>
        </simulator>

        <simulator>
            <name>truth42sim</name>
            <active>true</active>
            <library>libtruth_42_sim.so</library>
            <hardware-model>
                <type>TRUTH42</type>
                <cosmos-hostname>cosmos</cosmos-hostname>
                <cosmos-port>5111</cosmos-port>
                <initial-stream-time>1.0</initial-stream-time>
                <stream-period-ms>100</stream-period-ms>
                <!-- <nos-or-wall-time>WALL</nos-or-wall-time> --> <!-- "NOS" to use NOS engine time ticks to drive streamed messages; "WALL" to use wall time to drive streamed messages -->
                <connections>
                    <connection><type>command</type><bus-name>command</bus-name><node-name>truth42-sim-command-node</node-name></connection>
                </connections>
                <data-provider>
                    <type>TRUTH42PROVIDER</type>
                    <hostname>fortytwo</hostname>
                    <port>9999</port>
                    <max-connection-attempts>30</max-connection-attempts>
                    <retry-wait-seconds>1</retry-wait-seconds>
                    <orbit>0</orbit>
                    <spacecraft>0</spacecraft>
                </data-provider>
            </hardware-model>
        </simulator>

        <simulator>
            <name>generic_fss_sim</name>
            <active>true</active>
            <library>libgeneric_fss_sim.so</library>
            <hardware-model>
                <type>GENERIC_FSS</type>
                <connections>
                    <connection><type>command</type><bus-name>command</bus-name><node-name>fss-command</node-name></connection>
                    <connection><type>spi</type>
                        <bus-name>spi_1</bus-name>
                        <chip-select>1</chip-select>
                    </connection>
                </connections>
                <data-provider>               
                    <type>GENERIC_FSS_42_PROVIDER</type>
                    <hostname>fortytwo</hostname>
                    <port>4281</port>
                    <max-connection-attempts>30</max-connection-attempts>
                    <retry-wait-seconds>1</retry-wait-seconds>
                    <spacecraft>0</spacecraft>
                </data-provider>               
            </hardware-model>
        </simulator>

        <simulator>
            <name>generic_radio_sim</name>
            <active>true</active>
            <library>libgeneric_radio_sim.so</library>
            <hardware-model>
                <type>GENERIC_RADIO</type>
                <connections>
                    <connection>
                        <type>command</type>
                        <bus-name>command</bus-name>
                        <node-name>radio-sim-command-node</node-name>
                    </connection>
                    <connection>
                        <name>fsw</name>
                        <ip>nos_fsw</ip>
                        <ci-port>5010</ci-port>
                        <to-port>5011</to-port>
                        <radio-port>5015</radio-port>
                    </connection>
                    <connection>
                        <name>radio</name>
                        <ip>radio_sim</ip>
                        <cmd-port>5014</cmd-port>
                    </connection>
                    <connection>
                        <name>gsw</name>
                        <!-- Direct to ground -->
                        <!--
                        <ip>cosmos</ip>
                        <cmd-port>6010</cmd-port>
                        <tlm-port>6011</tlm-port>
                        -->
                        <!-- CryptoLib TC Only -->
                        <ip>cosmos</ip>
                        <cmd-port>8010</cmd-port>
                        <tlm-port>6011</tlm-port>
                        <!-- CryptoLib TC & TM -->
                        <!--
                        <ip>cryptolib</ip>
                        <cmd-port>8010</cmd-port>
                        <tlm-port>8011</tlm-port>
                        -->
                    </connection>
                    <connection>
                        <name>prox</name>
                        <ip>radio_sim</ip>
                        <rcv-port>7012</rcv-port>
                        <fsw-port>7010</fsw-port>
                        <fwd-port>7011</fdw-port>
                        <dest-port>7012</dest-port>
                    </connection>
                </connections>
                <data-provider>
                    <type>GENERIC_RADIO_PROVIDER</type>
                </data-provider>               
            </hardware-model>
        </simulator>

        <simulator>
            <name>generic_imu_sim</name>
            <active>true</active>
            <library>libgeneric_imu_sim.so</library>
            <hardware-model>
                <type>GENERIC_IMU</type>
                <connections>
                    <connection><type>command</type>
                        <bus-name>command</bus-name>
                        <node-name>imu-command</node-name>
                    </connection>
                    <connection><type>can</type>
                        <bus-name>can_0</bus-name>
                        <node-port>15</node-port>
                    </connection>
                </connections>
                <data-provider>
                    <type>GENERIC_IMU_42_PROVIDER</type>
                    <hostname>fortytwo</hostname>
                    <port>4280</port>
                    <max-connection-attempts>30</max-connection-attempts>
                    <retry-wait-seconds>1</retry-wait-seconds>
                    <spacecraft>0</spacecraft>
                </data-provider>
            </hardware-model>
        </simulator>

        <simulator>
            <name>generic_mag_sim</name>
            <active>true</active>
            <library>libgeneric_mag_sim.so</library>
            <hardware-model>
                <type>GENERIC_MAG</type>
                <connections>
                    <connection><type>command</type>
                        <bus-name>command</bus-name>
                        <node-name>mag-command</node-name>
                    </connection>
                    <connection><type>spi</type>
                        <bus-name>spi_2</bus-name>
                        <chip-select>2</chip-select>
                    </connection>
                </connections>
                <data-provider>
                    <type>GENERIC_MAG_42_PROVIDER</type>
                    <hostname>fortytwo</hostname>
                    <port>4234</port>
                    <max-connection-attempts>30</max-connection-attempts>
                    <retry-wait-seconds>1</retry-wait-seconds>
                    <spacecraft>0</spacecraft>
                </data-provider>
            </hardware-model>
        </simulator>

        <simulator>
            <name>generic_star_tracker_sim</name>
            <active>true</active>
            <library>libgeneric_star_tracker_sim.so</library>
            <hardware-model>
                <type>GENERIC_STAR_TRACKER</type>
                <connections>
                    <connection><type>command</type>
                        <bus-name>command</bus-name>
                        <node-name>star-tracker-command</node-name>
                    </connection>
                    <connection><type>usart</type>
                        <bus-name>usart_29</bus-name>
                        <node-port>29</node-port>
                    </connection>
                </connections>
                <data-provider>
                    <type>GENERIC_STAR_TRACKER_PROVIDER</type>
                    <hostname>fortytwo</hostname>
                    <port>4282</port>
                    <max-connection-attempts>30</max-connection-attempts>
                    <retry-wait-seconds>1</retry-wait-seconds>
                    <spacecraft>0</spacecraft>
                    <star-tracker>0</star-tracker>
                </data-provider>
            </hardware-model>
        </simulator>

    </simulators>
</nos3-configuration><|MERGE_RESOLUTION|>--- conflicted
+++ resolved
@@ -132,11 +132,8 @@
                 </connections>
                 <data-provider>
                     <type>SAMPLE_PROVIDER</type>
-<<<<<<< HEAD
-=======
                     <!-- 
                     <type>SAMPLE_42_PROVIDER</type>
->>>>>>> 5ec004cb
                     <hostname>fortytwo</hostname>
                     <port>4242</port>
                     <max-connection-attempts>30</max-connection-attempts>
