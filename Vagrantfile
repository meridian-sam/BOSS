Vagrant.configure("2") do |config|
    ### Uncomment one of the following to select configuration
    #config.vm.box = "nos3/rocky"
    config.vm.box = "nos3/ubuntu"
    
    ### Specify version
    config.vm.box_version = "20230731"
    
    ### Share host NOS3 repository into VM
    config.vm.synced_folder ".", "/home/nos3/Desktop/github-nos3", 
        owner: 'root', group:'vboxsf', automount:'true', 
        mount_options: ["dmode=0770", "fmode=0770"]

    ### General configuration
    config.vm.provider "virtualbox" do |vbox|
<<<<<<< HEAD
        vbox.name = "nos3_20230718"
=======
        vbox.name = "nos3_20230731"
>>>>>>> 0760a32e
        vbox.gui = true
        ### Enable additional configuration as needed
        #vbox.cpus = 8
        #vbox.memory = "16384"
    end
end<|MERGE_RESOLUTION|>--- conflicted
+++ resolved
@@ -13,11 +13,7 @@
 
     ### General configuration
     config.vm.provider "virtualbox" do |vbox|
-<<<<<<< HEAD
-        vbox.name = "nos3_20230718"
-=======
         vbox.name = "nos3_20230731"
->>>>>>> 0760a32e
         vbox.gui = true
         ### Enable additional configuration as needed
         #vbox.cpus = 8
